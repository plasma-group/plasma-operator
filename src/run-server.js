--- conflicted
+++ resolved
@@ -7,13 +7,9 @@
   : path.join(__dirname, '../config.json')
 const config = readConfigFile(configFile)
 
-<<<<<<< HEAD
 const server = new Server()
 
 async function startup () {
-=======
-async function startup() {
->>>>>>> 368dbb6a
   await server.startup(config)
 }
 startup()