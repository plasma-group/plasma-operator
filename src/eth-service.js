--- conflicted
+++ resolved
@@ -231,25 +231,9 @@
   } catch (err) {
     console.log('ERROR DEPLOYING CHAIN\n'.red)
     if (err.toString().includes('gas * price')) {
-<<<<<<< HEAD
       console.log('You do not have enough ETH to pay for the deployment.\nGet some using a faucet (https://faucet.rinkeby.io/)')
     } else {
       console.log('Your Plasma Chain name may be taken! Try another--they\'re filling up quick!')
-=======
-      console.log(
-        'ERROR DEPLOYING CHAIN'.red,
-        '\nYou do not have enough ETH to pay for the deployment.\nGet some using a faucet (https://faucet.rinkeby.io/)'
-      )
-      console.log('\n\n', err)
-      process.exit(1)
-    } else if (err.toString().includes('gas * price')) {
-      console.log(
-        'ERROR DEPLOYING CHAIN'.red,
-        "\nYour Plasma Chain name may be taken! Try another--they're filling up quick!"
-      )
-      console.log('\n\n', err)
-      process.exit(1)
->>>>>>> 82b04a34
     }
     console.log('\n', err)
     process.exit(1)
